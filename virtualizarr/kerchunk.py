import base64
import json
import warnings
from enum import Enum, auto
from pathlib import Path
from typing import Any, NewType, Optional, cast

import numpy as np
import ujson  # type: ignore
import xarray as xr
from xarray.coding.times import CFDatetimeCoder

from virtualizarr.manifests.manifest import join
from virtualizarr.utils import _fsspec_openfile_from_filepath
from virtualizarr.zarr import ZArray, ZAttrs

# Distinguishing these via type hints makes it a lot easier to mentally keep track of what the opaque kerchunk "reference dicts" actually mean
# (idea from https://kobzol.github.io/rust/python/2023/05/20/writing-python-like-its-rust.html)
# TODO I would prefer to be more specific about these types
KerchunkStoreRefs = NewType(
    "KerchunkStoreRefs", dict
)  # top-level dict with keys for 'version', 'refs'
KerchunkArrRefs = NewType(
    "KerchunkArrRefs",
    dict,
)  # lower-level dict containing just the information for one zarr array


class AutoName(Enum):
    # Recommended by official Python docs for auto naming:
    # https://docs.python.org/3/library/enum.html#using-automatic-values
    def _generate_next_value_(name, start, count, last_values):
        return name


class FileType(AutoName):
    netcdf3 = auto()
    netcdf4 = auto()  # NOTE: netCDF4 is a subset of hdf5
    hdf4 = auto()
    hdf5 = auto()
    grib = auto()
    tiff = auto()
    fits = auto()
    zarr = auto()
<<<<<<< HEAD
    dmrpp = auto()
=======
    zarr_v3 = auto()
>>>>>>> f7f81cca


class NumpyEncoder(json.JSONEncoder):
    # TODO I don't understand how kerchunk gets around this problem of encoding numpy types (in the zattrs) whilst only using ujson
    def default(self, obj):
        if isinstance(obj, np.ndarray):
            return obj.tolist()  # Convert NumPy array to Python list
        elif isinstance(obj, np.generic):
            return obj.item()  # Convert NumPy scalar to Python scalar
        elif isinstance(obj, np.dtype):
            return str(obj)
        return json.JSONEncoder.default(self, obj)


def read_kerchunk_references_from_file(
    filepath: str,
    filetype: FileType | None,
    reader_options: Optional[dict[str, Any]] = None,
) -> KerchunkStoreRefs:
    """
    Read a single legacy file and return kerchunk references to its contents.

    Parameters
    ----------
    filepath : str, default: None
        File path to open as a set of virtualized zarr arrays.
    filetype : FileType, default: None
        Type of file to be opened. Used to determine which kerchunk file format backend to use.
        If not provided will attempt to automatically infer the correct filetype from the the filepath's extension.
    reader_options: dict, default {}
        Dict passed into Kerchunk file readers. Note: Each Kerchunk file reader has distinct arguments,
        so ensure reader_options match selected Kerchunk reader arguments.
    """

    if reader_options is None:
        reader_options = {}

    if filetype is None:
        filetype = _automatically_determine_filetype(
            filepath=filepath, reader_options=reader_options
        )

    # if filetype is user defined, convert to FileType
    filetype = FileType(filetype)

    if filetype.name.lower() == "netcdf3":
        from kerchunk.netCDF3 import NetCDF3ToZarr

        refs = NetCDF3ToZarr(filepath, inline_threshold=0, **reader_options).translate()

    elif filetype.name.lower() == "hdf5" or filetype.name.lower() == "netcdf4":
        from kerchunk.hdf import SingleHdf5ToZarr

        refs = SingleHdf5ToZarr(
            filepath, inline_threshold=0, **reader_options
        ).translate()
    elif filetype.name.lower() == "grib":
        # TODO Grib files should be handled as a DataTree object
        # see https://github.com/TomNicholas/VirtualiZarr/issues/11
        raise NotImplementedError(f"Unsupported file type: {filetype}")
    elif filetype.name.lower() == "tiff":
        from kerchunk.tiff import tiff_to_zarr

        reader_options.pop("storage_options", {})
        warnings.warn(
            "storage_options have been dropped from reader_options as they are not supported by kerchunk.tiff.tiff_to_zarr",
            UserWarning,
        )

        # handle inconsistency in kerchunk, see GH issue https://github.com/zarr-developers/VirtualiZarr/issues/160
        refs = {"refs": tiff_to_zarr(filepath, **reader_options)}
    elif filetype.name.lower() == "fits":
        from kerchunk.fits import process_file

        # handle inconsistency in kerchunk, see GH issue https://github.com/zarr-developers/VirtualiZarr/issues/160
        refs = {"refs": process_file(filepath, **reader_options)}
    else:
        raise NotImplementedError(f"Unsupported file type: {filetype.name}")

    # TODO validate the references that were read before returning?
    return refs


def _automatically_determine_filetype(
    *,
    filepath: str,
    reader_options: Optional[dict[str, Any]] = {},
) -> FileType:
    if Path(filepath).suffix == ".zarr":
        # TODO we could imagine opening an existing zarr store, concatenating it, and writing a new virtual one...
        raise NotImplementedError()

    # Read magic bytes from local or remote file
    fpath = _fsspec_openfile_from_filepath(
        filepath=filepath, reader_options=reader_options
    )
    magic_bytes = fpath.read(8)
    fpath.close()

    if magic_bytes.startswith(b"CDF"):
        filetype = FileType.netcdf3
    elif magic_bytes.startswith(b"\x0e\x03\x13\x01"):
        raise NotImplementedError("HDF4 formatted files not supported")
    elif magic_bytes.startswith(b"\x89HDF"):
        filetype = FileType.hdf5
    elif magic_bytes.startswith(b"GRIB"):
        filetype = FileType.grib
    elif magic_bytes.startswith(b"II*"):
        filetype = FileType.tiff
    elif magic_bytes.startswith(b"SIMPLE"):
        filetype = FileType.fits
    else:
        raise NotImplementedError(
            f"Unrecognised file based on header bytes: {magic_bytes}"
        )

    return filetype


def find_var_names(ds_reference_dict: KerchunkStoreRefs) -> list[str]:
    """Find the names of zarr variables in this store/group."""

    refs = ds_reference_dict["refs"]
    found_var_names = {key.split("/")[0] for key in refs.keys() if "/" in key}
    return list(found_var_names)


def extract_array_refs(
    ds_reference_dict: KerchunkStoreRefs, var_name: str
) -> KerchunkArrRefs:
    """Extract only the part of the kerchunk reference dict that is relevant to this one zarr array"""

    found_var_names = find_var_names(ds_reference_dict)

    refs = ds_reference_dict["refs"]
    if var_name in found_var_names:
        # TODO these function probably have more loops in them than they need to...

        arr_refs = {
            key.split("/")[1]: refs[key]
            for key in refs.keys()
            if var_name == key.split("/")[0]
        }

        return fully_decode_arr_refs(arr_refs)
    else:
        raise KeyError(
            f"Could not find zarr array variable name {var_name}, only {found_var_names}"
        )


def parse_array_refs(
    arr_refs: KerchunkArrRefs,
) -> tuple[dict, ZArray, ZAttrs]:
    zarray = ZArray.from_kerchunk_refs(arr_refs.pop(".zarray"))
    zattrs = arr_refs.pop(".zattrs", {})
    chunk_dict = arr_refs

    return chunk_dict, zarray, zattrs


def fully_decode_arr_refs(d: dict) -> KerchunkArrRefs:
    """
    Only have to do this because kerchunk.SingleHdf5ToZarr apparently doesn't bother converting .zarray and .zattrs contents to dicts, see https://github.com/fsspec/kerchunk/issues/415 .
    """
    sanitized = d.copy()
    for k, v in d.items():
        if k.startswith("."):
            # ensure contents of .zattrs and .zarray are python dictionaries
            sanitized[k] = ujson.loads(v)

    return cast(KerchunkArrRefs, sanitized)


def dataset_to_kerchunk_refs(ds: xr.Dataset) -> KerchunkStoreRefs:
    """
    Create a dictionary containing kerchunk-style store references from a single xarray.Dataset (which wraps ManifestArray objects).
    """

    all_arr_refs = {}
    for var_name, var in ds.variables.items():
        arr_refs = variable_to_kerchunk_arr_refs(var, str(var_name))

        prepended_with_var_name = {
            f"{var_name}/{key}": val for key, val in arr_refs.items()
        }

        all_arr_refs.update(prepended_with_var_name)

    zattrs = ds.attrs
    if ds.coords:
        coord_names = [str(x) for x in ds.coords]
        # this weird concatenated string instead of a list of strings is inconsistent with how other features in the kerchunk references format are stored
        # see https://github.com/zarr-developers/VirtualiZarr/issues/105#issuecomment-2187266739
        zattrs["coordinates"] = " ".join(coord_names)

    ds_refs = {
        "version": 1,
        "refs": {
            ".zgroup": '{"zarr_format":2}',
            ".zattrs": ujson.dumps(zattrs),
            **all_arr_refs,
        },
    }

    return cast(KerchunkStoreRefs, ds_refs)


def variable_to_kerchunk_arr_refs(var: xr.Variable, var_name: str) -> KerchunkArrRefs:
    """
    Create a dictionary containing kerchunk-style array references from a single xarray.Variable (which wraps either a ManifestArray or a numpy array).

    Partially encodes the inner dicts to json to match kerchunk behaviour (see https://github.com/fsspec/kerchunk/issues/415).
    """
    from virtualizarr.manifests import ManifestArray

    if isinstance(var.data, ManifestArray):
        marr = var.data

        arr_refs: dict[str, str | list[str | int]] = {
            str(chunk_key): [entry["path"], entry["offset"], entry["length"]]
            for chunk_key, entry in marr.manifest.dict().items()
        }

        zarray = marr.zarray.replace(zarr_format=2)

    else:
        try:
            np_arr = var.to_numpy()
        except AttributeError as e:
            raise TypeError(
                f"Can only serialize wrapped arrays of type ManifestArray or numpy.ndarray, but got type {type(var.data)}"
            ) from e

        if var.encoding:
            if "scale_factor" in var.encoding:
                raise NotImplementedError(
                    f"Cannot serialize loaded variable {var_name}, as it is encoded with a scale_factor"
                )
            if "offset" in var.encoding:
                raise NotImplementedError(
                    f"Cannot serialize loaded variable {var_name}, as it is encoded with an offset"
                )
            if "calendar" in var.encoding:
                np_arr = CFDatetimeCoder().encode(var.copy(), name=var_name).values

        # This encoding is what kerchunk does when it "inlines" data, see https://github.com/fsspec/kerchunk/blob/a0c4f3b828d37f6d07995925b324595af68c4a19/kerchunk/hdf.py#L472
        byte_data = np_arr.tobytes()
        # TODO do I really need to encode then decode like this?
        inlined_data = (b"base64:" + base64.b64encode(byte_data)).decode("utf-8")

        # TODO can this be generalized to save individual chunks of a dask array?
        # TODO will this fail for a scalar?
        arr_refs = {join(0 for _ in np_arr.shape): inlined_data}

        zarray = ZArray(
            chunks=np_arr.shape,
            shape=np_arr.shape,
            dtype=np_arr.dtype,
            order="C",
            fill_value=None,
        )

    zarray_dict = zarray.to_kerchunk_json()
    arr_refs[".zarray"] = zarray_dict

    zattrs = {**var.attrs, **var.encoding}
    zattrs["_ARRAY_DIMENSIONS"] = list(var.dims)
    arr_refs[".zattrs"] = json.dumps(zattrs, separators=(",", ":"), cls=NumpyEncoder)

    return cast(KerchunkArrRefs, arr_refs)<|MERGE_RESOLUTION|>--- conflicted
+++ resolved
@@ -42,11 +42,8 @@
     tiff = auto()
     fits = auto()
     zarr = auto()
-<<<<<<< HEAD
     dmrpp = auto()
-=======
     zarr_v3 = auto()
->>>>>>> f7f81cca
 
 
 class NumpyEncoder(json.JSONEncoder):
